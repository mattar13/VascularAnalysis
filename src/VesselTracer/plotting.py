import numpy as np
import matplotlib.pyplot as plt
from typing import Dict, Any, Optional, Tuple, List
from mpl_toolkits.mplot3d import Axes3D

def show_max_projection(vol: np.ndarray, ax: Optional[plt.Axes] = None) -> None:
    """Show maximum intensity projection of a volume.
    
    Args:
        vol: 3D numpy array
        ax: Optional matplotlib axes to plot on
    """
    if ax is None:
        ax = plt.gca()
    ax.imshow(np.max(vol, axis=0))
    ax.axis('off')

def plot_projections(tracer, figsize=(10, 10), mode: str = 'smoothed', depth_coded: bool = False) -> Tuple[plt.Figure, Dict[str, plt.Axes]]:
    """Create a comprehensive plot showing different projections and intensity profile.
    
    Creates a figure with:
    - Top left: Z projection (xy view)
    - Top right: Y projection (xz view)
    - Bottom left: X projection (yz view)
    - Bottom right: Mean intensity profile
    
    Args:
        tracer: VesselTracer instance with loaded data
        figsize: Figure size tuple (width, height)
        mode: Visualization mode. Options:
            - 'volume': Show original volume (global)
            - 'roi': Show ROI data (local, processed)
            - 'binary': Show binary vessel volume
            - 'region': Show region map with color-coded regions
        depth_coded: If True, creates depth-coded projections where intensity
                    represents z-position (only works with binary mode)
        
    Returns:
        Tuple of (figure, dict of axes)
    """
    # Validate mode
    valid_modes = ['volume', 'roi', 'binary', 'region']
    if mode not in valid_modes:
        raise ValueError(f"Mode must be one of {valid_modes}")
    
    # Ensure required data exists and get data based on mode
    if mode == 'volume':
        data = tracer.volume
    elif mode == 'roi':
        if not hasattr(tracer, 'roi') or tracer.roi is None:
            raise ValueError("ROI data not available. Run segment_roi() first.")
        data = tracer.roi
    elif mode == 'binary':
        if not hasattr(tracer, 'binary'):
            tracer.binarize()
        data = tracer.binary
    elif mode == 'region':
        if not hasattr(tracer, 'region_map'):
            tracer.create_region_map_volume()
        data = tracer.region_map
    
    # Create figure with gridspec
    fig = plt.figure(figsize=figsize)
    gs = plt.GridSpec(2, 2, width_ratios=[4, 1], height_ratios=[4, 1])
    
    # Create axes
    ax_z = fig.add_subplot(gs[0, 0])  # Z projection (top left)
    ax_y = fig.add_subplot(gs[0, 1])  # Y projection (top right)
    ax_x = fig.add_subplot(gs[1, 0])  # X projection (bottom left)
    ax_profile = fig.add_subplot(gs[1, 1])  # Intensity profile (bottom right)
    
    if depth_coded and mode == 'binary':
        # Create depth-coded volume
        Z, Y, X = data.shape
        depth_vol = np.zeros_like(data, dtype=float)
        for z in range(Z):
            depth_vol[z] = data[z] * z
            
        # Create depth-normalized projections
        z_proj = np.max(depth_vol, axis=0)
        y_proj = np.max(depth_vol, axis=1)
        x_proj = np.max(depth_vol, axis=2)
        
        # Normalize depth projections to [0,1]
        z_proj = z_proj / (Z-1) if z_proj.max() > 0 else z_proj
        y_proj = y_proj / (Z-1) if y_proj.max() > 0 else y_proj
        x_proj = x_proj / (Z-1) if x_proj.max() > 0 else x_proj
        
        # Use a colormap that shows depth well
        cmap = plt.cm.viridis
    else:
        # Regular projections
        z_proj = np.max(data, axis=0)
        y_proj = np.max(data, axis=1)
        x_proj = np.max(data, axis=2)
        
        # Choose colormap based on mode
        if mode == 'region':
            # Use a discrete colormap for regions
            cmap = plt.cm.Set1  # Good for discrete categorical data
        else:
            cmap = 'gray'
    
    # Plot Z projection (top left)
    im_z = ax_z.imshow(z_proj, cmap=cmap)
    title = f'Z proj ({mode})'
    if depth_coded and mode == 'binary':
        title += ' [depth-coded]'
        plt.colorbar(im_z, ax=ax_z, label='Z position (normalized)')
    ax_z.set_title(title)
    ax_z.axis('on')
    
    # Add scale bar (assuming we have pixel size)
    scalebar_length_pixels = int(50 / tracer.pixel_size_x)  # 50 micron scale bar
    ax_z.plot([20, 20 + scalebar_length_pixels], [z_proj.shape[0] - 20] * 2, 
              'w-' if cmap == 'gray' else 'k-', linewidth=2)
    
    # Plot Y projection (top right)
    im_y = ax_y.imshow(y_proj.T, cmap=cmap)  # Transpose y_proj to rotate 90 degrees
    ax_y.set_title('Y proj')
    ax_y.axis('on')
    if depth_coded and mode == 'binary':
        plt.colorbar(im_y, ax=ax_y, label='Z position (normalized)')
    
    # Plot X projection (bottom left)
    im_x = ax_x.imshow(x_proj, cmap=cmap)
    ax_x.axis('on')
    if depth_coded and mode == 'binary':
        plt.colorbar(im_x, ax=ax_x, label='Z position (normalized)')
    
    # Plot mean intensity profile (bottom right)
    mean_profile = np.mean(data, axis=(1,2))
    z_positions = np.arange(len(mean_profile))
    ax_profile.plot(mean_profile, z_positions, 'b-')
    ax_profile.set_ylim(ax_profile.get_ylim()[::-1])  # Invert y-axis
    ax_profile.set_xlabel('Intensity')
    
    # Adjust spacing
    plt.subplots_adjust(wspace=0.3, hspace=0.3)
    
    # Return figure and axes dictionary
    axes = {
        'z_proj': ax_z,
        'y_proj': ax_y,
        'x_proj': ax_x,
        'profile': ax_profile
    }
    
    return fig, axes

<<<<<<< HEAD
def plot_paths_on_axis(tracer, ax, projection='xy', region_colorcode: bool = False, paths_to_plot: Optional[Dict] = None, invert_yaxis: bool = True) -> None:
=======
def plot_paths_on_axis(tracer, ax, 
                       projection='xy', region_colorcode: bool = False, is_3d: bool = False, 
                       linedwith = 5, alpha = 0.8) -> None:
>>>>>>> fac6a649
    """Plot vessel paths on a given axis.
    
    Args:
        tracer: VesselTracer instance with traced paths
        ax: Matplotlib axis to plot on
        projection: Projection plane ('xy', 'xz', 'zy', or 'xyz' for 3D plot)
        region_colorcode: If True, color-code paths based on their region
        paths_to_plot: Optional dictionary of paths to plot. If None, plots all paths.
        invert_yaxis: If True, inverts the y-axis to match imshow's top-left origin
    """
    if not hasattr(tracer, 'paths'):
        raise ValueError("No paths found. Run trace_paths() first.")
    
    # Define colors for regions
    region_colors = {
        'superficial': 'tab:purple',
        'intermediate': 'tab:red',
        'deep': 'tab:blue',
        'diving': 'magenta'
    }
    
    # Use provided paths or all paths
    paths = paths_to_plot if paths_to_plot is not None else tracer.paths
    
    # Plot each path
    for path_id, path in paths.items():
        path_coords = path['coordinates']
        if len(path_coords) > 0:
            # Extract x, y, z coordinates
            z_coords = path_coords[:, 0]  # z is first coordinate
            y_coords = path_coords[:, 1]  # y is second coordinate
            x_coords = path_coords[:, 2]  # x is third coordinate
            
            if projection == 'xyz':
                # For 3D plots, we always plot all coordinates
                plot_x = x_coords
                plot_y = y_coords
                plot_z = z_coords
            elif projection == 'xy':
                    plot_x = x_coords
                    plot_y = y_coords
            elif projection == 'xz':
                plot_x = z_coords
                plot_y = x_coords
            elif projection == 'zy':
                plot_x = y_coords
                plot_y = z_coords
            else:
                raise ValueError(f"Invalid projection '{projection}'. Must be one of: ['xy', 'xz', 'zy', 'xyz']")
            
            if region_colorcode and hasattr(tracer, 'region_bounds'):
                # Get the region for each point in the path
                regions = [tracer.get_region_for_z(z) for z in z_coords]
                unique_regions = np.unique(regions)

                if len(unique_regions) > 1 or unique_regions[0] == 'unknown':
                    # Plot as diving vessel if path crosses multiple regions
                    color = region_colors['diving']
                else:
                    # Plot in the color of its single region
                    region = unique_regions[0]
                    color = region_colors[region]
                
<<<<<<< HEAD
                if projection == 'xyz':
                    ax.plot(plot_x, plot_y, plot_z, color=color, linewidth=1, alpha=0.7)
=======
                if is_3d:
                    ax.plot(plot_x, plot_y, plot_z, color=color, linewidth=linedwith, alpha=alpha)
>>>>>>> fac6a649
                else:
                    ax.plot(plot_x, plot_y, color=color, linewidth=linedwith, alpha=alpha)
            else:
                # Plot entire path in red
<<<<<<< HEAD
                if projection == 'xyz':
                    ax.plot(plot_x, plot_y, plot_z, 'r-', linewidth=1, alpha=0.7)
                else:
                    ax.plot(plot_x, plot_y, 'r-', linewidth=1, alpha=0.7)
    
    # Set axis orientation to match imshow (top-left origin)
    if invert_yaxis and projection != 'xyz':
        ax.invert_yaxis()
=======
                if is_3d:
                    ax.plot(plot_x, plot_y, plot_z, 'r-', linewidth=linedwith, alpha=alpha)
                else:
                    ax.plot(plot_x, plot_y, 'r-', linewidth=linedwith, alpha=alpha)
>>>>>>> fac6a649

def plot_paths(tracer, figsize=(15, 7), region_colorcode: bool = False, projection: str = 'xy') -> Tuple[plt.Figure, Dict[str, plt.Axes]]:
    """Plot vessel paths in both 2D and 3D projections.
    
    Args:
        tracer: VesselTracer instance with traced paths
        figsize: Figure size tuple (width, height)
        region_colorcode: If True, color-code paths based on their region
        projection: Base projection for 2D plot ('xy', 'xz', or 'zy')
        
    Returns:
        Tuple of (figure, dict of axes)
    """
    # Create figure with two subplots
    fig = plt.figure(figsize=figsize)
    gs = plt.GridSpec(1, 2, width_ratios=[1, 1])
    
    # Create 2D and 3D axes
    ax_2d = fig.add_subplot(gs[0, 0])
    ax_3d = fig.add_subplot(gs[0, 1], projection='3d')
    
    # Plot paths on 2D axis
    plot_paths_on_axis(tracer, ax_2d, projection=projection, region_colorcode=region_colorcode)
    
    # Plot paths on 3D axis
    plot_paths_on_axis(tracer, ax_3d, projection='xyz', region_colorcode=region_colorcode)
    
    # Set titles
    ax_2d.set_title(f'{projection.upper()} Projection')
    ax_3d.set_title('3D View')
    
    # Add legend if using region colorcoding
    if region_colorcode and hasattr(tracer, 'region_bounds'):
        region_colors = {
            'superficial': 'tab:purple',
            'intermediate': 'tab:red',
            'deep': 'tab:blue',
            'diving': 'magenta'
        }
        handles = [plt.Line2D([0], [0], color=color, label=region) 
                  for region, color in region_colors.items()]
        fig.legend(handles=handles, loc='upper center', bbox_to_anchor=(0.5, 0.02),
                  ncol=4, title='Regions')
    
    plt.tight_layout()
    return fig, {'2d': ax_2d, '3d': ax_3d}

def plot_projections_w_paths(tracer, figsize=(10, 10), mode: str = 'smoothed', depth_coded: bool = False, region_colorcode: bool = False) -> Tuple[plt.Figure, Dict[str, plt.Axes]]:
    """Create a comprehensive plot showing different projections with vessel paths.
    
    Creates a figure with:
    - Top left: Z projection (xy view) with paths
    - Top right: Y projection (xz view) with paths
    - Bottom left: X projection (yz view) with paths
    - Bottom right: Mean intensity profile
    
    Args:
        tracer: VesselTracer instance with loaded data
        figsize: Figure size tuple (width, height)
        mode: Visualization mode. Options:
            - 'volume': Show original volume (global)
            - 'roi': Show ROI data (local, processed)
            - 'binary': Show binary vessel volume
            - 'region': Show region map with color-coded regions
        depth_coded: If True, creates depth-coded projections where intensity
                    represents z-position (only works with binary mode)
        region_colorcode: If True, color-code paths based on their region
        
    Returns:
        Tuple of (figure, dict of axes)
    """
    # First create the base projections plot
    fig, axes = plot_projections(tracer, figsize=figsize, mode=mode, depth_coded=depth_coded)
    
    # Add paths to each projection
    if hasattr(tracer, 'paths'):
        # Map projection names to their corresponding views
        projection_map = {
            'z_proj': 'xy',  # Z projection shows xy view
            'y_proj': 'xz',  # Y projection shows xz view
            'x_proj': 'zy'   # X projection shows zy view
        }
        
        # Plot paths on each projection
        for ax_name, projection in projection_map.items():
            plot_paths_on_axis(tracer, axes[ax_name], projection=projection, 
                             region_colorcode=region_colorcode,
                             invert_yaxis=False)  # Don't invert y-axis for these plots
    
    return fig, axes

def plot_regions(tracer, figsize=(8, 4)) -> Tuple[plt.Figure, Dict[str, plt.Axes]]:
    """Plot the mean z-profile with detected regions alongside y-projection.
    
    Args:
        tracer: VesselTracer instance with loaded data
        figsize: Figure size tuple (width, height)
        
    Returns:
        Tuple of (figure, dict of axes)
    """
    # Get mean z-profile and y-projection
    mean_zprofile = tracer.get_projection([1, 2], operation='mean')
    # Use ROI if available, otherwise use volume
    data_to_project = tracer.roi if hasattr(tracer, 'roi') and tracer.roi is not None else tracer.volume
    y_proj = np.max(data_to_project, axis=2)
    
    # Determine regions if not already done
    if not hasattr(tracer, 'region_bounds'):
        tracer.determine_regions()
    
    # Create figure with two subplots
    fig, (ax0, ax1) = plt.subplots(1, 2, figsize=figsize, 
                                  gridspec_kw={'width_ratios': [3, 1]})
    
    # Plot y-projection
    ax0.imshow(y_proj, cmap='gray', aspect='auto')
    ax0.set_title('Y Projection')
    
    # Plot mean z-profile
    Z = len(mean_zprofile)
    z_positions = np.arange(Z)
    ax1.plot(mean_zprofile, z_positions, color='black')
    
    # Define colors for layers
    layer_colors = ['tab:purple', 'tab:red', 'tab:blue']
    
    # Plot regions
    for i, (region, (peak, sigma, bounds)) in enumerate(tracer.region_bounds.items()):
        # Add horizontal lines at peaks
        ax0.axhline(peak, color='red', linestyle='--', alpha=0.5)
        ax1.axhline(peak, color='red', linestyle='--', alpha=0.5)
        
        # Add spans for regions
        ax0.axhspan(bounds[0], bounds[1], color=layer_colors[i], alpha=0.25, label=region)
        ax1.axhspan(bounds[0], bounds[1], color=layer_colors[i], alpha=0.5, label=region)
    
    # Customize ax1 (z-profile)
    ax1.invert_yaxis()
    ax1.set_xlabel('Intensity')
    ax1.set_ylabel('')  # Remove y-label since it's shared
    
    # Add legend to the first axis
    ax0.legend(bbox_to_anchor=(1.05, 1), loc='upper left')
    
    plt.tight_layout()
    
    # Return figure and axes dictionary
    axes = {
        'y_proj': ax0,
        'z_profile': ax1
    }
    
    return fig, axes

<<<<<<< HEAD
def plot_layer_projections(tracer, figsize=(15, 10), mode: str = 'binary', depth_coded: bool = False, region_colorcode: bool = False) -> Tuple[plt.Figure, Dict[str, plt.Axes]]:
    """Create a plot showing layer-specific projections and their paths.
    
    Args:
        tracer: VesselTracer instance with traced paths
        figsize: Figure size tuple (width, height)
        mode: Visualization mode ('smoothed' or 'binary')
        depth_coded: If True, creates depth-coded projections
        region_colorcode: If True, color-code paths based on their region
        
    Returns:
        Tuple of (figure, dict of axes)
    """
    if not hasattr(tracer, 'region_bounds'):
        raise ValueError("No region bounds found. Run determine_regions() first.")
    
    # Create figure with 3x2 grid
    fig = plt.figure(figsize=figsize)
    gs = plt.GridSpec(3, 2, height_ratios=[1, 1, 1])
    
    # Create axes for each layer
    axes = {}
    for i, region in enumerate(tracer.regions):
        # Left column: Projections
        ax_proj = fig.add_subplot(gs[i, 0])
        axes[f'{region}_proj'] = ax_proj
        
        # Right column: Paths
        ax_paths = fig.add_subplot(gs[i, 1])
        axes[f'{region}_paths'] = ax_paths
    
    # Get region bounds
    region_bounds = tracer.region_bounds
    
    # Plot projections and paths for each layer
    for region in tracer.regions:
        ax_proj = axes[f'{region}_proj']
        ax_paths = axes[f'{region}_paths']
        
        # Get z-bounds for this layer
        _, _, (z_min, z_max) = region_bounds[region]
        
        # Create projection for this layer
        if mode == 'smoothed':
            if not hasattr(tracer, 'smoothed'):
                raise ValueError("No smoothed volume found. Run smooth() first.")
            # Average the smoothed volume within the layer bounds
            layer_data = tracer.smoothed[int(z_min):int(z_max)]
            projection = np.mean(layer_data, axis=0)
            ax_proj.imshow(projection, cmap='gray')
        else:  # binary mode
            if not hasattr(tracer, 'binary'):
                raise ValueError("No binary volume found. Run binarize() first.")
            # Get binary projection for this layer
            projection = tracer.get_projection([1, 2], operation='max', 
                                            zrng=(int(z_min), int(z_max)))
            if depth_coded:
                # Create depth-coded projection
                depth_vol = tracer.get_depth_volume()
                depth_proj = np.max(depth_vol[int(z_min):int(z_max)], axis=0)
                # Normalize depth values to [0,1] for this layer
                depth_proj = (depth_proj - z_min) / (z_max - z_min)
                # Create RGB image with depth coding
                rgb = np.zeros((*projection.shape, 3))
                rgb[..., 0] = projection  # Red channel for binary
                rgb[..., 1] = depth_proj  # Green channel for depth
                ax_proj.imshow(rgb)
            else:
                ax_proj.imshow(projection, cmap='gray')
        
        # Plot all paths that pass through this layer
        if hasattr(tracer, 'paths'):
            for path_id, path in tracer.paths.items():
                path_coords = path['coordinates']
                z_coords = path_coords[:, 0]  # z is first coordinate
                
                # Check if path passes through this layer
                if np.any((z_coords >= z_min) & (z_coords <= z_max)):
                    # Get the points that are within this layer
                    mask = (z_coords >= z_min) & (z_coords <= z_max)
                    layer_coords = path_coords[mask]
                    
                    if len(layer_coords) > 1:  # Only plot if we have at least 2 points
                        x_coords = layer_coords[:, 2]  # x is third coordinate
                        y_coords = layer_coords[:, 1]  # y is second coordinate
                        
                        if region_colorcode:
                            # Get the region for each point
                            regions = [tracer.get_region_for_z(z) for z in layer_coords[:, 0]]
                            unique_regions = np.unique(regions)
                            
                            if len(unique_regions) > 1 or unique_regions[0] == 'unknown':
                                # Plot as diving vessel if path crosses multiple regions
                                color = 'magenta'
                            else:
                                # Plot in the color of its single region
                                region = unique_regions[0]
                                color = {
                                    'superficial': 'tab:purple',
                                    'intermediate': 'tab:red',
                                    'deep': 'tab:blue'
                                }.get(region, 'gray')
                            
                            ax_paths.plot(x_coords, y_coords, color=color, linewidth=1, alpha=0.7)
                        else:
                            # Plot entire path in red
                            ax_paths.plot(x_coords, y_coords, 'r-', linewidth=1, alpha=0.7)
        
        # Set titles and labels
        ax_proj.set_title(f'{region.capitalize()} Layer Projection')
        ax_paths.set_title(f'{region.capitalize()} Layer Paths')
        
        # Invert y-axis to match imshow orientation
        ax_proj.invert_yaxis()
        ax_paths.invert_yaxis()
    
    # Add legend if using region colorcoding
    if region_colorcode:
        region_colors = {
            'superficial': 'tab:purple',
            'intermediate': 'tab:red',
            'deep': 'tab:blue',
            'diving': 'magenta'
        }
        handles = [plt.Line2D([0], [0], color=color, label=region) 
                  for region, color in region_colors.items()]
        fig.legend(handles=handles, loc='upper center', bbox_to_anchor=(0.5, 0.02),
                  ncol=4, title='Regions')
    
    plt.tight_layout()
    return fig, axes
=======
>>>>>>> fac6a649
<|MERGE_RESOLUTION|>--- conflicted
+++ resolved
@@ -148,13 +148,9 @@
     
     return fig, axes
 
-<<<<<<< HEAD
-def plot_paths_on_axis(tracer, ax, projection='xy', region_colorcode: bool = False, paths_to_plot: Optional[Dict] = None, invert_yaxis: bool = True) -> None:
-=======
 def plot_paths_on_axis(tracer, ax, 
                        projection='xy', region_colorcode: bool = False, is_3d: bool = False, 
                        linedwith = 5, alpha = 0.8) -> None:
->>>>>>> fac6a649
     """Plot vessel paths on a given axis.
     
     Args:
@@ -218,32 +214,16 @@
                     region = unique_regions[0]
                     color = region_colors[region]
                 
-<<<<<<< HEAD
-                if projection == 'xyz':
-                    ax.plot(plot_x, plot_y, plot_z, color=color, linewidth=1, alpha=0.7)
-=======
                 if is_3d:
                     ax.plot(plot_x, plot_y, plot_z, color=color, linewidth=linedwith, alpha=alpha)
->>>>>>> fac6a649
                 else:
                     ax.plot(plot_x, plot_y, color=color, linewidth=linedwith, alpha=alpha)
             else:
                 # Plot entire path in red
-<<<<<<< HEAD
-                if projection == 'xyz':
-                    ax.plot(plot_x, plot_y, plot_z, 'r-', linewidth=1, alpha=0.7)
-                else:
-                    ax.plot(plot_x, plot_y, 'r-', linewidth=1, alpha=0.7)
-    
-    # Set axis orientation to match imshow (top-left origin)
-    if invert_yaxis and projection != 'xyz':
-        ax.invert_yaxis()
-=======
                 if is_3d:
                     ax.plot(plot_x, plot_y, plot_z, 'r-', linewidth=linedwith, alpha=alpha)
                 else:
                     ax.plot(plot_x, plot_y, 'r-', linewidth=linedwith, alpha=alpha)
->>>>>>> fac6a649
 
 def plot_paths(tracer, figsize=(15, 7), region_colorcode: bool = False, projection: str = 'xy') -> Tuple[plt.Figure, Dict[str, plt.Axes]]:
     """Plot vessel paths in both 2D and 3D projections.
@@ -399,137 +379,3 @@
     
     return fig, axes
 
-<<<<<<< HEAD
-def plot_layer_projections(tracer, figsize=(15, 10), mode: str = 'binary', depth_coded: bool = False, region_colorcode: bool = False) -> Tuple[plt.Figure, Dict[str, plt.Axes]]:
-    """Create a plot showing layer-specific projections and their paths.
-    
-    Args:
-        tracer: VesselTracer instance with traced paths
-        figsize: Figure size tuple (width, height)
-        mode: Visualization mode ('smoothed' or 'binary')
-        depth_coded: If True, creates depth-coded projections
-        region_colorcode: If True, color-code paths based on their region
-        
-    Returns:
-        Tuple of (figure, dict of axes)
-    """
-    if not hasattr(tracer, 'region_bounds'):
-        raise ValueError("No region bounds found. Run determine_regions() first.")
-    
-    # Create figure with 3x2 grid
-    fig = plt.figure(figsize=figsize)
-    gs = plt.GridSpec(3, 2, height_ratios=[1, 1, 1])
-    
-    # Create axes for each layer
-    axes = {}
-    for i, region in enumerate(tracer.regions):
-        # Left column: Projections
-        ax_proj = fig.add_subplot(gs[i, 0])
-        axes[f'{region}_proj'] = ax_proj
-        
-        # Right column: Paths
-        ax_paths = fig.add_subplot(gs[i, 1])
-        axes[f'{region}_paths'] = ax_paths
-    
-    # Get region bounds
-    region_bounds = tracer.region_bounds
-    
-    # Plot projections and paths for each layer
-    for region in tracer.regions:
-        ax_proj = axes[f'{region}_proj']
-        ax_paths = axes[f'{region}_paths']
-        
-        # Get z-bounds for this layer
-        _, _, (z_min, z_max) = region_bounds[region]
-        
-        # Create projection for this layer
-        if mode == 'smoothed':
-            if not hasattr(tracer, 'smoothed'):
-                raise ValueError("No smoothed volume found. Run smooth() first.")
-            # Average the smoothed volume within the layer bounds
-            layer_data = tracer.smoothed[int(z_min):int(z_max)]
-            projection = np.mean(layer_data, axis=0)
-            ax_proj.imshow(projection, cmap='gray')
-        else:  # binary mode
-            if not hasattr(tracer, 'binary'):
-                raise ValueError("No binary volume found. Run binarize() first.")
-            # Get binary projection for this layer
-            projection = tracer.get_projection([1, 2], operation='max', 
-                                            zrng=(int(z_min), int(z_max)))
-            if depth_coded:
-                # Create depth-coded projection
-                depth_vol = tracer.get_depth_volume()
-                depth_proj = np.max(depth_vol[int(z_min):int(z_max)], axis=0)
-                # Normalize depth values to [0,1] for this layer
-                depth_proj = (depth_proj - z_min) / (z_max - z_min)
-                # Create RGB image with depth coding
-                rgb = np.zeros((*projection.shape, 3))
-                rgb[..., 0] = projection  # Red channel for binary
-                rgb[..., 1] = depth_proj  # Green channel for depth
-                ax_proj.imshow(rgb)
-            else:
-                ax_proj.imshow(projection, cmap='gray')
-        
-        # Plot all paths that pass through this layer
-        if hasattr(tracer, 'paths'):
-            for path_id, path in tracer.paths.items():
-                path_coords = path['coordinates']
-                z_coords = path_coords[:, 0]  # z is first coordinate
-                
-                # Check if path passes through this layer
-                if np.any((z_coords >= z_min) & (z_coords <= z_max)):
-                    # Get the points that are within this layer
-                    mask = (z_coords >= z_min) & (z_coords <= z_max)
-                    layer_coords = path_coords[mask]
-                    
-                    if len(layer_coords) > 1:  # Only plot if we have at least 2 points
-                        x_coords = layer_coords[:, 2]  # x is third coordinate
-                        y_coords = layer_coords[:, 1]  # y is second coordinate
-                        
-                        if region_colorcode:
-                            # Get the region for each point
-                            regions = [tracer.get_region_for_z(z) for z in layer_coords[:, 0]]
-                            unique_regions = np.unique(regions)
-                            
-                            if len(unique_regions) > 1 or unique_regions[0] == 'unknown':
-                                # Plot as diving vessel if path crosses multiple regions
-                                color = 'magenta'
-                            else:
-                                # Plot in the color of its single region
-                                region = unique_regions[0]
-                                color = {
-                                    'superficial': 'tab:purple',
-                                    'intermediate': 'tab:red',
-                                    'deep': 'tab:blue'
-                                }.get(region, 'gray')
-                            
-                            ax_paths.plot(x_coords, y_coords, color=color, linewidth=1, alpha=0.7)
-                        else:
-                            # Plot entire path in red
-                            ax_paths.plot(x_coords, y_coords, 'r-', linewidth=1, alpha=0.7)
-        
-        # Set titles and labels
-        ax_proj.set_title(f'{region.capitalize()} Layer Projection')
-        ax_paths.set_title(f'{region.capitalize()} Layer Paths')
-        
-        # Invert y-axis to match imshow orientation
-        ax_proj.invert_yaxis()
-        ax_paths.invert_yaxis()
-    
-    # Add legend if using region colorcoding
-    if region_colorcode:
-        region_colors = {
-            'superficial': 'tab:purple',
-            'intermediate': 'tab:red',
-            'deep': 'tab:blue',
-            'diving': 'magenta'
-        }
-        handles = [plt.Line2D([0], [0], color=color, label=region) 
-                  for region, color in region_colors.items()]
-        fig.legend(handles=handles, loc='upper center', bbox_to_anchor=(0.5, 0.02),
-                  ncol=4, title='Regions')
-    
-    plt.tight_layout()
-    return fig, axes
-=======
->>>>>>> fac6a649
