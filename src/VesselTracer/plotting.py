import numpy as np
import matplotlib.pyplot as plt
from typing import Dict, Any, Optional, Tuple, List
from mpl_toolkits.mplot3d import Axes3D

def show_max_projection(vol: np.ndarray, ax: Optional[plt.Axes] = None) -> None:
    """Show maximum intensity projection of a volume.
    
    Args:
        vol: 3D numpy array
        ax: Optional matplotlib axes to plot on
    """
    if ax is None:
        ax = plt.gca()
    ax.imshow(np.max(vol, axis=0))
    ax.axis('off')

def plot_projections_on_axis(ax, controller, projection: str = 'x', mode: str = 'binary', source: str = 'roi', depth_coded: bool = False, show_roi_box: bool = False) -> None:
    """Plot projections on a given axis.
    
    Args:
        ax: Matplotlib axis to plot on
        controller: VesselTracer instance with loaded data
        projection: Projection plane ('x', 'y', 'z')

        mode: Visualization mode. Options:
            - 'volume': Show original volume (global)
            - 'roi': Show ROI data (local, processed)
            - 'binary': Show binary vessel volume
            - 'region': Show region map with color-coded regions
        source: Source of data to project. Options:
            - 'roi': Use ROI model
            - 'image': Use image model
        depth_coded: If True, creates depth-coded projections where intensity
                    represents z-position (only works with binary mode)
        show_roi_box: If True, draws a red box around the ROI coordinates (only works with source='image')
    """
    # Validate mode
    valid_modes = ['volume', 'background', 'binary', 'region']
    if mode not in valid_modes:
        raise ValueError(f"Mode must be one of {valid_modes}")
    
    # Get the appropriate data object based on source
    if source == 'roi':
        if controller.roi_model is None:
            raise ValueError("ROI model not available. Run analysis pipeline first.")
        data_object = controller.roi_model
    else:  # source == 'image'
        data_object = controller.image_model
    
    # Validate that the requested mode is available in the data object
    if mode == 'volume' and data_object.volume is None:
        raise ValueError("Volume data not available.")
    elif mode == 'binary' and (not hasattr(data_object, 'binary') or data_object.binary is None):
        raise ValueError("Binary data not available. Run binarization first.")
    elif mode == 'background' and (not hasattr(data_object, 'background') or data_object.background is None):
        raise ValueError("Background data not available. Run background subtraction first.")
    elif mode == 'region' and (not hasattr(data_object, 'region') or data_object.region is None):
        raise ValueError("Region data not available. Run region detection first.")
    
    # Get projections using get_projection method
    if projection == 'z':
        _proj = data_object.get_projection(0, operation='max', volume_type=mode, depth_coded=depth_coded)  # Z projection (xy view)
    elif projection == 'y':
        _proj = data_object.get_projection(1, operation='max', volume_type=mode, depth_coded=depth_coded)  # Y projection (xz view)
    elif projection == 'x':
        _proj = data_object.get_projection(2, operation='max', volume_type=mode, depth_coded=depth_coded)  # X projection (yz view)
    
    # Choose colormap based on mode and depth coding
    if mode == 'region':
        # Use a discrete colormap for regions
        cmap = plt.cm.Set1  # Good for discrete categorical data
    elif depth_coded and mode == 'binary':
        # Use a colormap that shows depth well
        cmap = plt.cm.viridis
    else:
        cmap = 'gray'
    
    # Plot Z projection (top left)
    im_z = ax.imshow(_proj, cmap=cmap)
    title = f'Z proj ({mode})'
    if depth_coded and mode == 'binary':
        title += ' [depth-coded]'
        plt.colorbar(im_z, ax=ax, label='Z position (normalized)')
    ax.set_title(title)
    ax.axis('on')
    
    # Add scale bar (assuming we have pixel size)
    scalebar_length_pixels = int(50 / controller.image_model.pixel_size_x)  # 50 micron scale bar
    ax.plot([20, 20 + scalebar_length_pixels], [_proj.shape[0] - 20] * 2, 
            'w-' if cmap == 'gray' else 'k-', linewidth=2)
    
    # Draw ROI box if requested and source is 'image'
    if show_roi_box and source == 'image' and controller.roi_model is not None:
        # Get ROI coordinates
        min_x = controller.config.min_x
        min_y = controller.config.min_y
        micron_roi = controller.config.micron_roi
        
        # Convert micron ROI to pixels
        pixel_roi = int(micron_roi / controller.image_model.pixel_size_x)
        
        # Draw box on Z projection (xy view)
        if projection == 'z':
            rect = plt.Rectangle((min_x, min_y), pixel_roi, pixel_roi, 
                                fill=False, color='red', linewidth=2)
            ax.add_patch(rect)
        elif projection == 'y':
            ax.hlines(min_x, min_x + pixel_roi, xmin = 0, xmax = _proj.shape[1], color='red', linewidth=2)
        elif projection == 'x':
            ax.vlines(min_y, min_y + pixel_roi, ymin = 0, ymax = _proj.shape[0], color='red', linewidth=2)

def plot_projections(controller, figsize=(10, 10), mode: str = 'binary', source: str = 'roi', depth_coded: bool = False, show_roi_box: bool = False, full_view: bool = True) -> Tuple[plt.Figure, Dict[str, plt.Axes]]:
    """Create a comprehensive plot showing different projections and intensity profile.
    
    Creates a figure with:
    - Top left: Z projection (xy view)
    - Top right: Y projection (xz view)
    - Bottom left: X projection (yz view)
    - Bottom right: Mean intensity profile
    
    Args:
        controller: VesselTracer instance with loaded data
        figsize: Figure size tuple (width, height)
        mode: Visualization mode. Options:
            - 'volume': Show original volume (global)
            - 'roi': Show ROI data (local, processed)
            - 'binary': Show binary vessel volume
            - 'region': Show region map with color-coded regions
        source: Source of data to project. Options:
            - 'roi': Use ROI model
            - 'image': Use image model
        depth_coded: If True, creates depth-coded projections where intensity
                    represents z-position (only works with binary mode)
        show_roi_box: If True, draws a red box around the ROI coordinates (only works with source='image')
        
    Returns:
        Tuple of (figure, dict of axes)
    """
    # Create figure with gridspec
    fig = plt.figure(figsize=figsize)
    gs = plt.GridSpec(2, 2, width_ratios=[4, 1], height_ratios=[4, 1])
    
    # Create axes
    ax_z = fig.add_subplot(gs[0, 0])  # Z projection (top left)
    ax_y = fig.add_subplot(gs[0, 1])  # Y projection (top right)
    ax_x = fig.add_subplot(gs[1, 0])  # X projection (bottom left)
    ax_profile = fig.add_subplot(gs[1, 1])  # Intensity profile (bottom right)
    
    # Plot projections on each axis
    plot_projections_on_axis(ax_z, controller, projection='z', mode=mode, source=source, depth_coded=depth_coded, show_roi_box=show_roi_box)
    plot_projections_on_axis(ax_y, controller, projection='y', mode=mode, source=source, depth_coded=depth_coded, show_roi_box=show_roi_box)
    plot_projections_on_axis(ax_x, controller, projection='x', mode=mode, source=source, depth_coded=depth_coded, show_roi_box=show_roi_box)
    
    # Get the appropriate data object based on source
    if source == 'roi':
        data_object = controller.roi_model
    else:  # source == 'image'
        data_object = controller.image_model
    
    # Plot mean intensity profile (bottom right)
    mean_profile = data_object.get_projection([1, 2], operation='mean', volume_type=mode)
    z_positions = np.arange(len(mean_profile))
    ax_profile.plot(mean_profile, z_positions, 'b-')
    ax_profile.set_ylim(ax_profile.get_ylim()[::-1])  # Invert y-axis
    ax_profile.set_xlabel('Intensity')
    
    # Adjust spacing
    plt.subplots_adjust(wspace=0.3, hspace=0.3)
    
    # Return figure and axes dictionary
    axes = {
        'z_proj': ax_z,
        'y_proj': ax_y,
        'x_proj': ax_x,
        'profile': ax_profile
    }
    
    return fig, axes

def plot_paths_on_axis(ax, controller, 
                       projection='xy', region_colorcode: bool = False, 
                       linewidth = 5, alpha = 0.8, invert_yaxis: bool = False) -> None:
    """Plot vessel paths on a given axis.
    
    Args:
        controller: VesselTracer instance with traced paths
        ax: Matplotlib axis to plot on
        projection: Projection plane ('xy', 'xz', 'zy', or 'xyz' for 3D plot)
        region_colorcode: If True, color-code paths based on their region
        linewidth: Width of the lines
        alpha: Transparency of the lines
        invert_yaxis: If True, inverts the y-axis to match imshow's top-left origin
    """
    if controller.roi_model.paths is None:
        raise ValueError("No paths found. Run trace_paths() first.")
    
    # Get projected coordinates and colors
    if region_colorcode:
        x_paths, y_paths, z_paths, colors = controller.roi_model.get_path_coordinates(
            region_colorcode=region_colorcode,
            region_bounds=controller.roi_model.region_bounds
        )
    else:
        x_paths, y_paths, z_paths, colors = controller.roi_model.get_path_coordinates(
            region_colorcode=region_colorcode
        )
    
    for i in range(len(x_paths)):
        if projection == 'xyz':
            ax.plot(x_paths[i], y_paths[i], z_paths[i], color=colors[i], linewidth=linewidth, alpha=alpha)
        elif projection == 'xy':
            ax.plot(x_paths[i], y_paths[i], color=colors[i], linewidth=linewidth, alpha=alpha)
        elif projection == 'xz':
<<<<<<< HEAD
            ax.plot(z_paths[i], x_paths[i], color=colors[i], linewidth=linedwith, alpha=alpha)
=======
            ax.plot(x_paths[i], z_paths[i], color=colors[i], linewidth=linewidth, alpha=alpha)
>>>>>>> d790e497
        elif projection == 'zy':
            ax.plot(y_paths[i], z_paths[i], color=colors[i], linewidth=linewidth, alpha=alpha)
    
    if invert_yaxis:
        ax.invert_yaxis()

def plot_paths(controller, figsize=(15, 7), region_colorcode: bool = False, projection: str = 'xy') -> Tuple[plt.Figure, Dict[str, plt.Axes]]:
    """Plot vessel paths in both 2D and 3D projections.
    
    Args:
        controller: VesselTracer instance with traced paths
        figsize: Figure size tuple (width, height)
        region_colorcode: If True, color-code paths based on their region
        projection: Base projection for 2D plot ('xy', 'xz', or 'zy')
        
    Returns:
        Tuple of (figure, dict of axes)
    """
    # Create figure with two subplots
    fig = plt.figure(figsize=figsize)
    gs = plt.GridSpec(2, 2, width_ratios=[1, 1], height_ratios=[1, 1])
    
    # Create 2D and 3D axes with shared x-axis for xy and xz
    ax_2d_xy = fig.add_subplot(gs[0, 0])
    ax_2d_xz = fig.add_subplot(gs[1, 0], sharex=ax_2d_xy)
    ax_2d_zy = fig.add_subplot(gs[0, 1], sharey=ax_2d_xy)
    ax_3d = fig.add_subplot(gs[1, 1], projection='3d')
    
    # Plot paths on 2D axis
    plot_paths_on_axis(controller, ax_2d_xy, projection='xy', region_colorcode=region_colorcode)
    plot_paths_on_axis(controller, ax_2d_xz, projection='zy', region_colorcode=region_colorcode)
    plot_paths_on_axis(controller, ax_2d_zy, projection='xz', region_colorcode=region_colorcode)

    # Plot paths on 3D axis
    plot_paths_on_axis(controller, ax_3d, projection='xyz', region_colorcode=region_colorcode)
    
    # Set titles
    ax_2d_xy.set_title(f'XY Projection')
    ax_2d_xz.set_title(f'XZ Projection')
    ax_2d_zy.set_title(f'ZY Projection')
    ax_3d.set_title('3D View')
    
    # Set equal aspect ratio for 2D projections
    ax_2d_xy.set_aspect('equal')
    # ax_2d_xz.set_aspect('equal')
    # ax_2d_zy.set_aspect('equal')
    
    # Add legend if using region colorcoding
    if region_colorcode and hasattr(controller, 'region_bounds'):
        region_colors = {
            'superficial': 'tab:purple',
            'intermediate': 'tab:red',
            'deep': 'tab:blue',
            'diving': 'magenta'
        }
        handles = [plt.Line2D([0], [0], color=color, label=region) 
                  for region, color in region_colors.items()]
        fig.legend(handles=handles, loc='upper center', bbox_to_anchor=(0.5, 0.02),
                  ncol=4, title='Regions')
    
    plt.tight_layout()
    return fig, {'2d_xy': ax_2d_xy, '2d_xz': ax_2d_xz, '2d_zy': ax_2d_zy, '3d': ax_3d}

def plot_projections_w_paths(controller, figsize=(10, 10), mode: str = 'binary', depth_coded: bool = False, region_colorcode: bool = False) -> Tuple[plt.Figure, Dict[str, plt.Axes]]:
    """Create a comprehensive plot showing different projections with vessel paths.
    
    Creates a figure with:
    - Top left: Z projection (xy view) with paths
    - Top right: Y projection (xz view) with paths
    - Bottom left: X projection (yz view) with paths
    - Bottom right: Mean intensity profile
    
    Args:
        controller: VesselTracer instance with loaded data
        figsize: Figure size tuple (width, height)
        mode: Visualization mode. Options:
            - 'volume': Show original volume (global)
            - 'roi': Show ROI data (local, processed)
            - 'binary': Show binary vessel volume
            - 'region': Show region map with color-coded regions
        depth_coded: If True, creates depth-coded projections where intensity
                    represents z-position (only works with binary mode)
        region_colorcode: If True, color-code paths based on their region
        
    Returns:
        Tuple of (figure, dict of axes)
    """
    # First create the base projections plot
    fig, axes = plot_projections(controller, figsize=figsize, mode=mode, depth_coded=depth_coded)
    
    # Add paths to each projection
    if hasattr(controller, 'paths'):
        # Map projection names to their corresponding views
        projection_map = {
            'z_proj': 'xy',  # Z projection shows xy view
            'y_proj': 'xz',  # Y projection shows xz view
            'x_proj': 'zy'   # X projection shows zy view
        }
        
        # Plot paths on each projection
        for ax_name, projection in projection_map.items():
            plot_paths_on_axis(controller, axes[ax_name], projection=projection, 
                             region_colorcode=region_colorcode,
                             invert_yaxis=False)  # Don't invert y-axis for these plots
    
    return fig, axes

def plot_regions(controller, figsize=(8, 4)) -> Tuple[plt.Figure, Dict[str, plt.Axes]]:
    """Plot the mean z-profile with detected regions alongside y-projection.
    
    Args:
        controller: VesselTracer instance with loaded data
        figsize: Figure size tuple (width, height)
        
    Returns:
        Tuple of (figure, dict of axes)
    """
    # Get the data object to use for projections
    # Use ROI model if available, otherwise use image model
    if hasattr(controller, 'roi_model') and controller.roi_model is not None:
        data_object = controller.roi_model
    else:
        data_object = controller.image_model
    
    # Get mean, min, and max z-profiles using the data object's get_projection method
    mean_zprofile = data_object.get_projection([1, 2], operation='mean')
    min_zprofile = data_object.get_projection([1, 2], operation='min')
    max_zprofile = data_object.get_projection([1, 2], operation='max')
    y_proj = data_object.get_projection(1, operation='max')
    
    # Determine regions if not already done
    if data_object.region_bounds is None:
        print("Determining regions has not been run yet")
        data_object.region_bounds = controller.tracer.determine_regions(data_object.binary)
    
    # Create figure with two subplots
    fig, (ax0, ax1) = plt.subplots(1, 2, figsize=figsize, 
                                  gridspec_kw={'width_ratios': [3, 1]})
    
    # Plot y-projection
    ax0.imshow(y_proj, cmap='gray', aspect='auto')
    ax0.set_title('Y Projection')
    
    # Plot mean z-profile
    Z = len(mean_zprofile)
    z_positions = np.arange(Z)
    ax1.plot(mean_zprofile, z_positions, color='black', label='Mean')
    #ax1.plot(min_zprofile, z_positions, color='gray', linestyle=':', label='Min')
    #ax1.plot(max_zprofile, z_positions, color='gray', linestyle=':', label='Max')
    
    # Define colors for layers
    layer_colors = ['tab:purple', 'tab:red', 'tab:blue']
    
    # Plot regions
    for i, (region, (peak, sigma, bounds)) in enumerate(controller.roi_model.region_bounds.items()):
        # Add horizontal lines at peaks
        ax0.axhline(peak, color='red', linestyle='--', alpha=0.5)
        ax1.axhline(peak, color='red', linestyle='--', alpha=0.5)
        
        # Add spans for regions
        ax0.axhspan(bounds[0], bounds[1], color=layer_colors[i], alpha=0.25, label=region)
        ax1.axhspan(bounds[0], bounds[1], color=layer_colors[i], alpha=0.5, label=region)
    
    # Customize ax1 (z-profile)
    ax1.invert_yaxis()
    ax1.set_xlabel('Intensity')
    ax1.set_ylabel('')  # Remove y-label since it's shared
    
    # Add legend to the first axis
    ax0.legend(bbox_to_anchor=(1.05, 1), loc='upper left')
    
    # Add legend for z-profiles
    #ax1.legend(loc='upper right')
    
    plt.tight_layout()
    
    # Return figure and axes dictionary
    axes = {
        'y_proj': ax0,
        'z_profile': ax1
    }
    
    return fig, axes

def plot_region_projections(controller, figsize=(15, 5)) -> Tuple[plt.Figure, Dict[str, plt.Axes]]:
    """Plot the binary projections for each region.
    
    Creates a figure with three subplots, one for each region's binary projection.
    
    Args:
        controller: VesselTracer instance with loaded data
        figsize: Figure size tuple (width, height)
        
    Returns:
        Tuple of (figure, dict of axes)
    """
    # Create region projections if they don't exist
    if not hasattr(controller.roi_model, 'region_projections'):
        controller.processor.create_region_projections(controller.roi_model)
    
    # Create figure with three subplots
    fig, axes = plt.subplots(1, 3, figsize=figsize)
    
    # Define colors for each region
    region_colors = {
        'superficial': 'tab:purple',
        'intermediate': 'tab:red',
        'deep': 'tab:blue'
    }
    
    # Plot each region projection
    for i, (region_name, ax) in enumerate(zip(['superficial', 'intermediate', 'deep'], axes)):
        projection = controller.roi_model.region_projections[region_name]
        
        # Plot projection
        im = ax.imshow(projection, cmap='gray')
        ax.set_title(f'{region_name.capitalize()} Layer')
        
        # Add scale bar
        scalebar_length_pixels = int(50 / controller.image_model.pixel_size_x)  # 50 micron scale bar
        ax.plot([20, 20 + scalebar_length_pixels], [projection.shape[0] - 20] * 2, 
                'w-', linewidth=2)
        
        # Add colorbar
        plt.colorbar(im, ax=ax, label='Binary Value')
    
    plt.tight_layout()
    
    # Return figure and axes dictionary
    axes_dict = {
        'superficial': axes[0],
        'intermediate': axes[1],
        'deep': axes[2]
    }
    
    return fig, axes_dict<|MERGE_RESOLUTION|>--- conflicted
+++ resolved
@@ -212,11 +212,7 @@
         elif projection == 'xy':
             ax.plot(x_paths[i], y_paths[i], color=colors[i], linewidth=linewidth, alpha=alpha)
         elif projection == 'xz':
-<<<<<<< HEAD
-            ax.plot(z_paths[i], x_paths[i], color=colors[i], linewidth=linedwith, alpha=alpha)
-=======
             ax.plot(x_paths[i], z_paths[i], color=colors[i], linewidth=linewidth, alpha=alpha)
->>>>>>> d790e497
         elif projection == 'zy':
             ax.plot(y_paths[i], z_paths[i], color=colors[i], linewidth=linewidth, alpha=alpha)
     
