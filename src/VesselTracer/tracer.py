--- conflicted
+++ resolved
@@ -803,37 +803,6 @@
         else:
             self._log("Paths labeled with primary regions", level=2)
             
-<<<<<<< HEAD
-            for i in range(1, n_paths):
-                path_coords = self.paths.path_coordinates(i)
-                path_segments = self.split_path_at_region_boundaries(path_coords)
-                
-                # Store each segment as a separate path
-                for region, segment_coords in path_segments:
-                    if len(segment_coords) > 1:  # Only store segments with more than one point
-                        split_paths[path_id] = {
-                            'region': region,
-                            'coordinates': segment_coords  # Already in ZXY format
-                        }
-                        path_id += 1
-            self.paths = split_paths  # Finally set the paths to the split paths
-            self.n_paths = len(self.paths)
-        else:
-            # Convert Skeleton paths to dictionary format
-            path_dict = {}
-            for i in range(1, n_paths):
-                path_coords = self.paths.path_coordinates(i)
-                if len(path_coords) > 1:  # Only store paths with more than one point
-                    path_dict[i] = {
-                        'region': 'unknown',  # No region info since paths weren't split
-                        'coordinates': path_coords  # Already in ZXY format
-                    }
-            self.paths = path_dict
-            self.n_paths = len(self.paths)
-        
-        self._log(f"Found {self.n_paths} vessel path segments across regions", level=2)
-=======
->>>>>>> fac6a649
         self._log("Path tracing complete", level=1, timing=time.time() - start_time)    
         return self.paths, self.stats
 
@@ -858,13 +827,6 @@
     def create_region_map_volume(self) -> np.ndarray:
         """Create a volume where each z-position is labeled with its region number.
         
-<<<<<<< HEAD
-    def get_projection(self, axis: Union[int, List[int]], operation: str = 'mean',
-                      xrng: Optional[Tuple[int, int]] = None,
-                      yrng: Optional[Tuple[int, int]] = None,
-                      zrng: Optional[Tuple[int, int]] = None) -> np.ndarray:
-        """Generate a projection of the binary volume along specified axis/axes.
-=======
         Creates a 3D array the same size as the volume where each voxel is assigned
         a region number based on its z-position:
         - 0: Unknown/diving regions
@@ -912,7 +874,6 @@
 
     def get_projection(self, axis: Union[int, List[int]], operation: str = 'mean', volume_type: str = 'binary') -> np.ndarray:
         """Generate a projection of the specified volume along specified axis/axes.
->>>>>>> fac6a649
         
         Args:
             axis: Dimension(s) to project along. Options:
@@ -925,17 +886,11 @@
                 - 'min': Minimum intensity projection
                 - 'mean': Average intensity projection
                 - 'std': Standard deviation projection
-<<<<<<< HEAD
-            xrng: Optional tuple of (start, end) indices for x dimension
-            yrng: Optional tuple of (start, end) indices for y dimension
-            zrng: Optional tuple of (start, end) indices for z dimension
-=======
             volume_type: Type of volume to project. Options:
                 - 'binary': Binary volume (default)
                 - 'background': Background volume from median filtering
                 - 'volume': Current processed volume
                 - 'region_map': Region map volume with region labels
->>>>>>> fac6a649
                 
         Returns:
             np.ndarray: Projected image
@@ -998,15 +953,9 @@
         # Calculate projection
         if isinstance(axis, list):
             # Special case for xy projection (along z)
-<<<<<<< HEAD
-            projection = proj_func(volume_slice, axis=tuple(axis))
-        else:
-            projection = proj_func(volume_slice, axis=axis)
-=======
             projection = proj_func(volume, axis=tuple(axis))
         else:
             projection = proj_func(volume, axis=axis)
->>>>>>> fac6a649
             
         return projection
 
@@ -1029,12 +978,8 @@
 
     #These are pipeline functions used to run the analysis
     def run_analysis(self,
-<<<<<<< HEAD
-                     split_paths: bool = False,
-=======
                     remove_dead_frames: bool = True,
                     dead_frame_threshold: float = 1.5,
->>>>>>> fac6a649
                     skip_smoothing: bool = False,
                     skip_binarization: bool = False,
                     skip_regions: bool = False, 
